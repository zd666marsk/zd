--- conflicted
+++ resolved
@@ -15,15 +15,11 @@
 import time
 import logging
 import random
-<<<<<<< HEAD
 import importlib
-=======
->>>>>>> 6362b730
 import numpy as np
 import ROOT
 ROOT.gROOT.SetBatch(True)
 
-<<<<<<< HEAD
 
 def _import_first_available(*candidates):
     """尝试依次导入候选模块，返回第一个成功的模块对象。"""
@@ -63,12 +59,10 @@
     "raser.util.output",
     "current.util.output",
 ).output
-=======
 from .model import Material
 from ..interaction.carrier_list import CarrierListFromG4P
 from ..util.math import Vector, signal_convolution
 from ..util.output import output
->>>>>>> 6362b730
 
 OPTIMIZATION_AVAILABLE = True
 
@@ -196,14 +190,11 @@
     
     def __init__(self, all_positions, all_charges, all_times, material, carrier_type="electron",
                  read_out_contact=None, my_d=None, rng=None):
-<<<<<<< HEAD
-=======
 class VectorizedCarrierSystem:
     """向量化载流子系统 """
     
     def __init__(self, all_positions, all_charges, all_times, material, carrier_type="electron", 
                  read_out_contact=None, my_d=None):
->>>>>>> 6362b730
         # 输入数据验证
         self._validate_inputs(all_positions, all_charges, all_times)
             
@@ -320,7 +311,6 @@
     
     def _get_param_safe(self, my_d, param_name, default, param_type=float):
         """安全获取参数"""
-<<<<<<< HEAD
         try:
             value = getattr(my_d, param_name, default)
             return param_type(value)
@@ -535,7 +525,6 @@
     def _get_e_field_safe(self, field_cache, x, y, z, idx):
         """安全的电场获取"""
         try:
-=======
         try:
             value = getattr(my_d, param_name, default)
             return param_type(value)
@@ -1133,7 +1122,6 @@
     def _get_e_field_safe(self, field_cache, x, y, z, idx):
         """安全的电场获取"""
         try:
->>>>>>> 6362b730
             self.performance_stats['field_calculations'] += 1
             e_field = field_cache.get_e_field_cached(x, y, z)
             if e_field is None or len(e_field) != 3:
@@ -1159,7 +1147,6 @@
         
         return vx * delta_t_cm, vy * delta_t_cm, vz * delta_t_cm
 
-<<<<<<< HEAD
     def _calculate_diffusion(self, diffusion_constant, mu, charge):
         """计算扩散位移，考虑复合载流子的统计平均效应"""
         try:
@@ -1180,7 +1167,6 @@
             )
             return diffs
         except Exception:
-=======
     def _calculate_diffusion(self, diffusion_constant, mu):
         """计算扩散位移"""
         try:
@@ -1189,7 +1175,6 @@
                    random.gauss(0.0, diffusion), 
                    random.gauss(0.0, diffusion))
         except:
->>>>>>> 6362b730
             return 0.0, 0.0, 0.0
 
     def _update_carrier_position(self, idx, delta_x, delta_y, delta_z, dif_x, dif_y, dif_z, delta_t):
